--- conflicted
+++ resolved
@@ -16,13 +16,7 @@
 python setup.py sdist bdist_wheel
 ```
 
-<<<<<<< HEAD
-This will create a CellPhoneDB package ready to be distributed in the `/dist` folder, i.e.
-=======
-This create a CellPhoneDB package ready to be distributed in `dist` folder.
-
-ie:
->>>>>>> 00c33345
+This will create a CellPhoneDB package ready to be distributed in the `dist` folder, i.e.
 ```
 dist/CellPhoneDB-0.0.5.tar.gz
 ```