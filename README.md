# CellPhoneDB

## What is CellPhoneDB?
CellPhoneDB is a publicly available repository of curated receptors, ligands and its interactions. Subunit architecture is included for both ligands and receptors, representing heteromeric complexes accurately. This is crucial, as cell-cell communication relies on multi-subunit protein complexes that go beyond the binary representation used in most databases and studies.

CellPhoneDB integrates [existing datasets](Docs/ppi-resources.md) that pertain to cellular communication and new manually reviewed information. Prestigious databases CellPhoneDB gets information are: UniProt, Ensembl, PDB, the IMEx consortium, IUPHAR.

CellPhoneDB can be used to search for a particular ligand/receptor or interrogate your own single-cell transcriptomics data.


## Starting to use CellPhoneDB 

To start using CellPhoneDB, you can use our interactive web ([cellphonedb.org](https://www.cellphonedb.org)) and run in the analysis in our private cloud, 
or just run CellPhoneDB in your computer/cloud/farm. Please, take the second way if you are going to work with big datasets).


### Installing CellPhoneDB
NOTE: Works with Python v3.5 or superior. If your default Python interpreter is for v2.x (you can check it with `python --version`), calls to `python`/`pip` should be substituted by `python3`/`pip3`.

We highly recommend to use a virtual env (steps 1 and 2) but you can omit.
1. Create python > 3.5 virtual-env
```shell
python -m venv cpdb-venv
```

2. Activate virtual-env
```shell
source cpdb-venv/bin/activate
```

3. Install CellPhoneDB
```shell
pip install cellphonedb
```


## Running CellPhoneDB Methods

Please, run step 0 if you didn't activate the virtual-env previously

0. Activate virtual-env
```shell
source cpdb-venv/bin/activate
```

For run example data, please [download meta/counts test data](https://github.com/Teichlab/cellphonedb/blob/master/in/example_data/cellphonedb_example_data.zip?raw=true).

Hint (if you are in terminal):
```shell
curl https://raw.githubusercontent.com/Teichlab/cellphonedb/master/in/example_data/test_counts.txt --output test_counts.txt
curl https://raw.githubusercontent.com/Teichlab/cellphonedb/master/in/example_data/test_meta.txt --output test_meta.txt
```

###  Example with running the statistical method
```shell
cellphonedb method statistical_analysis test_meta.txt test_counts.txt 
```


### Example without using the statistical method
```shell
cellphonedb method analysis test_meta.txt test_counts.txt 
```

Please check [result documentation](Docs/RESULTS-DOCUMENTATION.md) for underestand the results.

### Method optional parameters

~ **Optional Method parameters**:
- `--counts-data`: [ensembl \| gene_name \| hgnc_symbol] Type of counts data genes
- `--project-name`: Name of the project. It creates a subfolder in output folder
- `--iterations`: Number of pvalues analysis iterations [1000]
- `--threshold`: % of cells expressing a gene
- `--result-precision`: Number of decimal digits in results [3]
- `--output-path`: Directory where the results will be allocated (the directory must exist) [out]
- `--output-format`: Result files output format (extension will be added to filename if not present) [txt]
- `--means-result-name`: Means result filename [means]
- `--significant-means-result-name`: Significant result filename [significant_means]
- `--deconvoluted-result-name`: Deconvoluted result filename [deconvoluted]
- `--verbose/--quiet`: Print or hide CellPhoneDB logs [verbose]
- `--subsampling`: Enable Cells subsampling
- `--subsampling-log`: Enable subsampling log1p for non transformed data inputs !!mandatory!!
- `--subsampling-num-pc`: Subsampling NumPC argument [100]
- `--subsampling-num-cells`: Number of cells to subsample [1/3 of cells]


~ **Optional Method Statistical parameters**
- `--pvalues-result-name`: Pvalues result filename [pvalues]
- `--pvalue`: Pvalue threshold [0.05]
- `--debug-seed`: Debug random seed -1. To disable it please use a value >=0 [-1]
- `--threads`: Number of threads to use. >=1 [-1]

**Usage Examples**:

Set number of iterations and threads
```shell
cellphonedb method statistical_analysis yourmetafile.txt yourcountsfile.txt --iterations=10 --threads=2
```
Set project subfolder
```shell
cellphonedb method analysis yourmetafile.txt yourcountsfile.txt --project-name=new_project
```

Set output path
```shell
mkdir custom_folder
cellphonedb method statistical_analysis yourmetafile.txt yourcountsfile.txt --output-path=custom_folder
```

Subsampling
```shell
cellphonedb method analysis yourmetafile.txt yourcountsfile.txt --subsampling --subsampling-log false --subsampling-num-cells 3000
```

## Plotting statistical method results

In order to plot results from statistical methods you need to run it first.

Currently there are two plot types available `dot_plot` & `heatmap_plot`

Once you have the needed files (`means` & `pvalues`) you can proceed as follows:
```shell
cellphonedb plot dot_plot
```

```shell
cellphonedb plot heatmap_plot yourmeta.txt
```

### `dot_pot`
This plot type requires `ggplot2` R package installed and working

You can tweak the options for the plot with these arguments:
- `--means-path`: Analysis output means [./out/means.txt]
- `--pvalues-path`: Analysis output pvalues [./out/pvalues.txt]
- `--output-path`: Path to write generated plot [./out]
- `--output-name`: Output file with plot [plot.pdf]
- `--rows`: File with a list of rows to plot, one per line [all available]
- `--columns`: File with a list of columns to plot, one per line [all available]
- `--verbose / --quiet`: Print or hide CellPhoneDB logs [verbose]

Available output formats are those supported by `R's ggplot2` package, among others they are:
- `pdf`
- `png`
- `jpeg`

This format will be inferred from the `--output-name` argument

To plot only desired rows/columns (samples for [rows](in/example_data/rows.txt) and [columns](in/example_data/columns.txt) based in example data files) :
```shell
cellphonedb plot dot_plot --rows in/rows.txt --columns in/columns.txt
``` 

### `heatmap_plot`
This plot type requires `pheatmap` R package installed and working 
This plot type includes to plots: `count` & `log_count` 

You can tweak the options for the plot with these arguments:
- `--pvalues-path`: Analysis output pvalues [./out/pvalues.txt]
- `--output-path`: Path to write generated plots [./out]
- `--count-name`: Analysis output pvalues [heatmap_count.pdf]
- `--pvalue`: pvalue threshold to consider when plotting [0.05]
- `--log-name`: Analysis output pvalues [heatmap_log_count.pdf]
- `--verbose / --quiet`: Print or hide cellphonedb logs [verbose]

Available output formats are those supported by `R's pheatmap` package, among others they are:
- `pdf`
- `png`
- `jpeg`

This format will be inferred from the `--count-name` & `--log-name` argument


## Using different database versions
CellPhoneDB databases can be updated from remote repository through our tool. Available versions can be listed and downloaded to be used.

To use one of those versions a user must provide the `--database <version_or_file>` to the method to be executed.

If the given parameter is a readable database file it will be used as is. Otherwise it will use some of the versions matching the selected version.


If the selected version does not exist in the local environment it will be downloaded from the remote repository. (See below)
If no `--database` argument is given in methods execution it will use the latest local version available.

Downloaded versions will be stored in a user folder under `~/.cpdb/releases`

## Listing remote available versions
The command to list available versions from the remote repository is:
```shell
cellphonedb database list_remote
``` 

## Listing local available versions
The command to list available versions from the local repository is:
```shell
cellphonedb database list_local
``` 

## Download version
The command to download a version from the remote repository is:
```shell
cellphonedb database download
``` 
or 

```shell 
cellphonedb database download --version <version_spec|latest> 
``` 

`version_spec` must be one of the listed in the `database list_remote` command.
If no version is specified or `latest` is used as a `version_spec` the newest available version will be downloaded


## Generating user-specific custom database
A user can generate custom databases and use them. In order to generate a new database a user can provide his/her own lists.

These lists can be: genes, proteins, complexes and/or interactions. In the generation process they will get merged with the ones from the CellPhoneDB release sources. The user lists have higher precedence than the ones included in CellPhoneDB package.

To generate such a database the user has to issue this command:
```shell
cellphonedb database generate  
```

Result database file is generated in `out` with `cellphonedb_user_{datetime}.db`. The user defined input tables will be merged with the current CellPhoneDB input tables. To use this database, please use `--database` parameter in methods.
E.g:
```
 cellphonedb method statistical_analysis in/example_data/test_meta.txt in/example_data/test_counts.txt --database out/cellphonedb_user_2019-05-10-11_10.db
```

### Examples for user-specific custom database

1. If you need to add or correct some interactions

    **Input**:
    
    - `your_custom_interaction_file.csv`: Comma separated file (use mandatory columns!) with interactions to add/correct.
     
    **Comand**:
    
    ```shell
    cellphonedb database generate --user-interactions your_custom_interaction_file.csv 
    ```
    **Result**:
    
    New database file with CellPhoneDB interactions + user custom interactions. On duplicated interactions, user list overwrites CellPhoneDB original data.

2. If you need to use only your interactions
    
    **Input**:
    
    - `your_custom_interaction_file.csv`: Comma separated file (use mandatory columns!) with interactions to use.
    
    **Comand**:
    
    ```shell
    cellphonedb database generate --user-interactions your_custom_interaction_file.csv --user-interactions-only
    ```
    **Result**:
    
    New database file with **only** user custom interactions. 

3. If you need to correct any protein data
    
    **Input**:
    - `your_custom_protein_file.csv`: Comma separated file (use mandatory columns!) with proteins to overwrite. 
     
    **Comand**:
    ```shell
    cellphonedb database generate --user-protein your_custom_protein_file.csv 
    ```
    **Result**:
    
    New database file with CellPhoneDB interactions + user custom interactions. On duplicated interactions or proteins, user list overwrites CellPhoneDB original data.

4. If you need to add some interactions and correct any protein data
    
    **Input**:
    
    - `your_custom_interaction_file.csv`: Comma separated file (use mandatory columns!) with interactions to add/correct.
    - `your_custom_protein_file.csv`: Comma separated file (use mandatory columns!) with proteins to overwrite. 
    
    **Comand**:
    
    ```shell
    cellphonedb database generate --user-interactions your_custom_interaction_file.csv --user-protein your_custom_protein_file.csv 
    ```
    **Result**:
    
    New database file with CellPhoneDB interactions + user custom interactions. On duplicated interactions or proteins, user list overwrites CellPhoneDB original data.    
     
5. If you need to uplade remote sources (UniProt, IMEx, ensembl, etc.)     
    
    **IMPORTANT**
    
    This command uses external resources allocated in external servers. This command may not end correctly if external servers are not available. The time of this command depends of external servers and your internet connection and can take a lot of time. 
    
    **Input**:
    
    - `your_custom_interaction_file.csv`: Comma separated file (use mandatory columns!) with interactions to add/correct.
    - `your_custom_protein_file.csv`: Comma separated file (use mandatory columns!) with proteins to overwrite. 
    
    **Comand**:
    
    ```shell
    cellphonedb database generate --fetch 
    ```
    **Result**:
    
    New database file with CellPhoneDB interactions + user custom interactions. On duplicated interactions or proteins, user list overwrites CellPhoneDB original data.
    
    
Some lists can be downloaded from original sources while creating the database, eg: uniprot, ensembl. By the default the snapshots included in
the CellPhoneDB package will be used, to enable a fresh copy `--fetch` must be appended to the command.

In order to use specific lists those can be specified like this `--user-protein`, `--user-gene`, `--user-complex`, `--user-interactions`, `--user-interactions-only`
followed by the corresponding file path.

The database file can be then used as explained below. The intrermediate lists used for the generation will be saved along the database itself.

As the lists are processed, then filtered, and lastly collected, two versions may exist: `_generated` is the unfiltered one 
whereas `_input` is the final state prior being inserted in the database.

<<<<<<< HEAD
Generating individually lists is considered advanced it is disabled by default, to enable it an `ADVANCED` environment variable must be set to any value in the running shell. 
=======
>>>>>>> 4ce39fea

E.g:
```
ADVANCED=1 cellphonedb database generate
```

## Contributing to CellPhoneDB

CellPhoneDB is Open Source project. If you are interesed to contribute to this project, please let us know.


You can check all project documentation in [Docs](Docs) section<|MERGE_RESOLUTION|>--- conflicted
+++ resolved
@@ -320,10 +320,6 @@
 As the lists are processed, then filtered, and lastly collected, two versions may exist: `_generated` is the unfiltered one 
 whereas `_input` is the final state prior being inserted in the database.
 
-<<<<<<< HEAD
-Generating individually lists is considered advanced it is disabled by default, to enable it an `ADVANCED` environment variable must be set to any value in the running shell. 
-=======
->>>>>>> 4ce39fea
 
 E.g:
 ```
