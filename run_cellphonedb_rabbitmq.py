--- conflicted
+++ resolved
@@ -224,13 +224,8 @@
     return response
 
 
-<<<<<<< HEAD
-def statistical_analysis(meta, counts, job_id, metadata, subsampler):
-    pvalues, means, significant_means, deconvoluted = \
-=======
 def statistical_analysis(app, meta, counts, job_id, metadata, subsampler):
     pvalues, means, significant_means, means_pvalues, deconvoluted = \
->>>>>>> be4485cb
         app.method.cpdb_statistical_analysis_launcher(meta,
                                                       counts,
                                                       threshold=float(metadata['threshold']),
