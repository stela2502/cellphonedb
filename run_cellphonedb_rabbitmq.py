#!/usr/bin/env python

import os
import io
import json
import signal
import sys
import time
import traceback

import pandas as pd

import boto3
import pika

from cellphonedb.src.app import cpdb_app
from cellphonedb.src.app.app_logger import app_logger
from cellphonedb.src.core.exceptions.ThresholdValueException import ThresholdValueException
from cellphonedb.src.cpdb_exceptions.ReadFileException import ReadFileException
from cellphonedb.src.exceptions.ParseCountsException import ParseCountsException
from cellphonedb.src.exceptions.ParseMetaException import ParseMetaException
from cellphonedb.utils import utils

try:
    s3_access_key = os.environ['S3_ACCESS_KEY']
    s3_secret_key = os.environ['S3_SECRET_KEY']
    s3_bucket_name = os.environ['S3_BUCKET_NAME']
    s3_endpoint = os.environ['S3_ENDPOINT']
    rabbit_host = os.environ['RABBIT_HOST']
    rabbit_port = os.environ['RABBIT_PORT']
    rabbit_user = os.environ['RABBIT_USER']
    rabbit_password = os.environ['RABBIT_PASSWORD']
    jobs_queue_name = os.environ['RABBIT_JOB_QUEUE']
    result_queue_name = os.environ['RABBIT_RESULT_QUEUE']


except KeyError as e:
    app_logger.error('ENVIRONMENT VARIABLE {} not defined. Please set it'.format(e))
    exit(1)


def create_rabbit_connection():
    return pika.BlockingConnection(pika.ConnectionParameters(
        host=rabbit_host,
        port=rabbit_port,
        virtual_host='/',
        credentials=credentials
    ))


app = cpdb_app.create_app()

s3_resource = boto3.resource('s3', aws_access_key_id=s3_access_key,
                             aws_secret_access_key=s3_secret_key,
                             endpoint_url=s3_endpoint)
s3_client = boto3.client('s3', aws_access_key_id=s3_access_key,
                         aws_secret_access_key=s3_secret_key,
                         endpoint_url=s3_endpoint)


def read_data_from_s3(filename: str, s3_bucket_name: str):
    s3_object = s3_client.get_object(Bucket=s3_bucket_name, Key=filename)
    return utils.read_data_from_s3_object(s3_object, filename, index_column_first=True)


def write_data_in_s3(data: pd.DataFrame, filename: str):
    result_buffer = io.StringIO()
    data.to_csv(result_buffer, index=False, sep='\t')
    result_buffer.seek(0)

    # TODO: Find more elegant solution
    s3_client = boto3.client('s3', aws_access_key_id=s3_access_key,
                             aws_secret_access_key=s3_secret_key,
                             endpoint_url=s3_endpoint)

    encoding = result_buffer
    s3_client.put_object(Body=encoding.getvalue().encode('utf-8'), Bucket=s3_bucket_name, Key=filename)


def process_job(method, properties, body) -> dict:
    metadata = json.loads(body.decode('utf-8'))
    job_id = metadata['job_id']
    app_logger.info('New Job Queued: {}'.format(job_id))
    meta_raw = read_data_from_s3(metadata['file_meta'], s3_bucket_name)
    try:
        meta = pd.DataFrame(index=meta_raw.index)
        meta['cell_type'] = meta_raw.iloc[:, 0]

    except:
        raise ParseMetaException

    counts = read_data_from_s3(metadata['file_counts'], s3_bucket_name)
    counts = counts.astype(dtype=pd.np.float64, copy=False)

    if metadata['iterations']:
        response = statistical_analysis(meta, counts, job_id, metadata)
    else:
        response = non_statistical_analysis(meta, counts, job_id, metadata)

    return response


def statistical_analysis(meta, counts, job_id, metadata):
    pvalues, means, significant_means, means_pvalues, deconvoluted = \
        app.method.cpdb_statistical_analysis_launcher(meta,
                                                      counts,
                                                      threshold=float(metadata['threshold']),
                                                      iterations=int(metadata['iterations']),
                                                      debug_seed=-1,
                                                      threads=4,
                                                      result_precision=int(metadata['result_precision']))
    response = {
        'job_id': job_id,
        'files': {
            'pvalues': 'pvalues_simple_{}.txt'.format(job_id),
            'means': 'means_simple_{}.txt'.format(job_id),
            'significant_means': 'significant_means_simple_{}.txt'.format(job_id),
            'means_pvalues': 'means_pvalues_simple_{}.txt'.format(job_id),
            'deconvoluted': 'deconvoluted_simple_{}.txt'.format(job_id),
        },
        'success': True
    }
    write_data_in_s3(pvalues, response['files']['pvalues'])
    write_data_in_s3(means, response['files']['means'])
    write_data_in_s3(significant_means, response['files']['significant_means'])
    write_data_in_s3(means_pvalues, response['files']['means_pvalues'])
    write_data_in_s3(deconvoluted, response['files']['deconvoluted'])
    return response


def non_statistical_analysis(meta, counts, job_id, metadata):
    means, significant_means, deconvoluted = \
        app.method.cpdb_method_analysis_launcher(meta,
                                                 counts,
                                                 threshold=float(metadata['threshold']),
                                                 result_precision=int(metadata['result_precision']))
    response = {
        'job_id': job_id,
        'files': {
            'means': 'means_simple_{}.txt'.format(job_id),
            'significant_means': 'significant_means_{}.txt'.format(job_id),
            'deconvoluted': 'deconvoluted_simple_{}.txt'.format(job_id),
        },
        'success': True
    }
    write_data_in_s3(means, response['files']['means'])
    write_data_in_s3(significant_means, response['files']['significant_means'])
    write_data_in_s3(deconvoluted, response['files']['deconvoluted'])
    return response


consume_more_jobs = True


def signal_handler(sig, frame):
    app_logger.info('{} signal received. No more jobs will be consumed.'.format(sig))
    global consume_more_jobs
    consume_more_jobs = False


signal.signal(signal.SIGINT, signal_handler)
signal.signal(signal.SIGTERM, signal_handler)

credentials = pika.PlainCredentials(rabbit_user, rabbit_password)
connection = create_rabbit_connection()
channel = connection.channel()
channel.basic_qos(prefetch_count=1)

jobs_runned = 0

while jobs_runned < 3 and consume_more_jobs:
    job = channel.basic_get(queue=jobs_queue_name, no_ack=True)

    if all(job):
        try:
            job_response = process_job(*job)
            # TODO: Find more elegant solution
            connection = create_rabbit_connection()
            channel = connection.channel()
            channel.basic_qos(prefetch_count=1)

            channel.basic_publish(exchange='', routing_key=result_queue_name, body=json.dumps(job_response))
            app_logger.info('JOB %s PROCESSED' % job_response['job_id'])
<<<<<<< HEAD
        except (ReadFileException, ParseMetaException, ParseCountsException) as e:
=======
        except (ReadFileException, ParseMetaException, ParseCountsException, ThresholdValueException) as e:
>>>>>>> 29048dc4
            error_response = {
                'job_id': json.loads(job[2].decode('utf-8'))['job_id'],
                'success': False,
                'error': {
                    'id': str(e),
                    'message': ''
                }
            }
            print(traceback.print_exc(file=sys.stdout))
            app_logger.error('[-] ERROR DURING PROCESSING JOB %s' % error_response['job_id'])
            if connection.is_closed:
                connection = create_rabbit_connection()
                channel = connection.channel()
                channel.basic_qos(prefetch_count=1)
            channel.basic_publish(exchange='', routing_key=result_queue_name, body=json.dumps(error_response))
            app_logger.error(e)
        except Exception as e:
            error_response = {
                'job_id': json.loads(job[2].decode('utf-8'))['job_id'],
                'success': False,
                'error': {
                    'id': 'unknown_error',
                    'message': ''
                }
            }
            print(traceback.print_exc(file=sys.stdout))
            app_logger.error('[-] ERROR DURING PROCESSING JOB %s' % error_response['job_id'])
            if connection.is_closed:
                connection = create_rabbit_connection()
                channel = connection.channel()
                channel.basic_qos(prefetch_count=1)
            channel.basic_publish(exchange='', routing_key=result_queue_name, body=json.dumps(error_response))
            app_logger.error(e)

        jobs_runned += 1

    else:
        app_logger.debug('Empty queue')

    time.sleep(1)<|MERGE_RESOLUTION|>--- conflicted
+++ resolved
@@ -181,11 +181,7 @@
 
             channel.basic_publish(exchange='', routing_key=result_queue_name, body=json.dumps(job_response))
             app_logger.info('JOB %s PROCESSED' % job_response['job_id'])
-<<<<<<< HEAD
-        except (ReadFileException, ParseMetaException, ParseCountsException) as e:
-=======
         except (ReadFileException, ParseMetaException, ParseCountsException, ThresholdValueException) as e:
->>>>>>> 29048dc4
             error_response = {
                 'job_id': json.loads(job[2].decode('utf-8'))['job_id'],
                 'success': False,
