from setuptools import setup, find_packages

setup(
    name='CellPhoneDB',
    author='TeichLab',
    author_email='contact@cellphonedb.org',
    version='0.0.2',
    long_description=__doc__,
    packages=find_packages(),
    include_package_data=True,
    zip_safe=False,
    maintainer='Miquel Vento',
    maintainer_email='miquel@ydevs.com',
    url='https://cellphonedb.org',
    license='MIT',
    exclude_package_data={'': ['tools']},
    install_requires=[
<<<<<<< HEAD
        'click==6.7',
        'pandas==0.23',
        'flask==1.0',
        'Flask-RESTful==0.3',
        'Flask-Testing==0.7',
        'SQLAlchemy==1.2',
        'PyYAML==3.12',
        'requests==2.19',
        'uWSGI==2.0',
=======
        'click~=6.7',
        'pandas~=0.23',
        'flask~=1.0',
        'Flask-RESTful~=0.3',
        'Flask-Testing~=0.7',
        'SQLAlchemy~=1.2',
        'PyYAML~=3.12',
        'requests~=2.19',
>>>>>>> 72475c4d
    ],
)<|MERGE_RESOLUTION|>--- conflicted
+++ resolved
@@ -15,17 +15,6 @@
     license='MIT',
     exclude_package_data={'': ['tools']},
     install_requires=[
-<<<<<<< HEAD
-        'click==6.7',
-        'pandas==0.23',
-        'flask==1.0',
-        'Flask-RESTful==0.3',
-        'Flask-Testing==0.7',
-        'SQLAlchemy==1.2',
-        'PyYAML==3.12',
-        'requests==2.19',
-        'uWSGI==2.0',
-=======
         'click~=6.7',
         'pandas~=0.23',
         'flask~=1.0',
@@ -34,6 +23,6 @@
         'SQLAlchemy~=1.2',
         'PyYAML~=3.12',
         'requests~=2.19',
->>>>>>> 72475c4d
+        'uWSGI~=2.0',
     ],
 )