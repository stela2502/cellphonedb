import os
import pandas as pd

from cellphonedb.src.app.app_logger import app_logger
from cellphonedb.src.app.cellphonedb_app import output_dir
from cellphonedb.src.exceptions.ParseCountsException import ParseCountsException
from cellphonedb.src.exceptions.ParseMetaException import ParseMetaException
from cellphonedb.utils import utils


class LocalMethodLauncher(object):
    def __init__(self, cellphonedb_app):

        self.cellphonedb_app = cellphonedb_app

    def __getattribute__(self, name):
        method = object.__getattribute__(self, name)
        if hasattr(method, '__call__'):
            app_logger.info('Launching Method {}'.format(name))

        return method

    def cpdb_statistical_analysis_local_method_launcher(self, meta_filename: str,
                                                        counts_filename: str,
                                                        project_name: str = '',
                                                        iterations: int = 1000,
                                                        threshold: float = 0.1,
                                                        output_path: str = '',
                                                        means_filename: str = 'means.txt',
                                                        pvalues_filename: str = 'pvalues.txt',
                                                        significant_mean_filename: str = 'significant_means.txt',
                                                        means_pvalues_filename: str = 'pvalues_means.txt',
                                                        deconvoluted_filename='deconvoluted.txt',
                                                        debug_seed: int = -1,
                                                        threads: int = -1,
                                                        result_precision: int = 3) -> None:
        output_path = self._set_paths(output_path, project_name)

        debug_seed = int(debug_seed)
        iterations = int(iterations)
        threads = int(threads)
<<<<<<< HEAD
=======
        threshold = float(threshold)
>>>>>>> 29048dc4
        result_precision = int(result_precision)

        counts, meta = self._load_meta_counts(counts_filename, meta_filename)

        pvalues_simple, means_simple, significant_means_simple, means_pvalues_simple, deconvoluted_simple = \
            self.cellphonedb_app.method.cpdb_statistical_analysis_launcher(
                meta,
                counts,
                iterations,
                threshold,
                threads,
                debug_seed,
                result_precision)

        means_simple.to_csv('{}/{}'.format(output_path, means_filename), sep='\t', index=False)
        pvalues_simple.to_csv('{}/{}'.format(output_path, pvalues_filename), sep='\t', index=False)
        significant_means_simple.to_csv('{}/{}'.format(output_path, significant_mean_filename), sep='\t', index=False)
        means_pvalues_simple.to_csv('{}/{}'.format(output_path, means_pvalues_filename), sep='\t', index=False)
        deconvoluted_simple.to_csv('{}/{}'.format(output_path, deconvoluted_filename), sep='\t', index=False)

    def cpdb_analysis_local_method_launcher(self, meta_filename: str,
                                            counts_filename: str,
                                            project_name: str = '',
                                            threshold: float = 0.1,
                                            output_path: str = '',
                                            means_filename: str = 'means.txt',
                                            significant_means_filename: str = 'significant_means.txt',
                                            deconvoluted_filename='deconvoluted.txt',
                                            result_precision: int = 3
                                            ) -> None:
        output_path = self._set_paths(output_path, project_name)

        result_precision = int(result_precision)
        threshold = float(threshold)

        counts, meta = self._load_meta_counts(counts_filename, meta_filename)

        means, significant_means, deconvoluted = \
            self.cellphonedb_app.method.cpdb_method_analysis_launcher(meta,
                                                                      counts,
                                                                      threshold,
                                                                      result_precision)

        means.to_csv('{}/{}'.format(output_path, means_filename), sep='\t', index=False)
        significant_means.to_csv('{}/{}'.format(output_path, significant_means_filename), sep='\t', index=False)
        deconvoluted.to_csv('{}/{}'.format(output_path, deconvoluted_filename), sep='\t', index=False)

    @staticmethod
    def _path_is_empty(path):
        return bool([f for f in os.listdir(path) if not f.startswith('.')])

    @staticmethod
    def _set_paths(output_path, project_name):
        if not output_path:
            output_path = output_dir
        if project_name:
            output_path = os.path.realpath(os.path.expanduser('{}/{}'.format(output_path, project_name)))
        os.makedirs(output_path, exist_ok=True)
        if LocalMethodLauncher._path_is_empty(output_path):
            app_logger.warning(
                'Output directory ({}) exist and is not empty. Result can overwrite old results'.format(output_path))
        return output_path

    @staticmethod
    def _load_meta_counts(counts_filename: str, meta_filename: str) -> (pd.DataFrame, pd.DataFrame):
        """
        :raise ParseMetaException
        """
        meta_raw = utils.read_data_table_from_file(os.path.realpath(meta_filename), index_column_first=True)
        counts = utils.read_data_table_from_file(os.path.realpath(counts_filename), index_column_first=True)

        try:
            counts.astype(pd.np.float)
        except:
            raise ParseCountsException

        try:
            meta = pd.DataFrame(index=meta_raw.index)
            meta['cell_type'] = meta_raw.iloc[:, 0]

        except:
            raise ParseMetaException

        return counts, meta<|MERGE_RESOLUTION|>--- conflicted
+++ resolved
@@ -39,10 +39,7 @@
         debug_seed = int(debug_seed)
         iterations = int(iterations)
         threads = int(threads)
-<<<<<<< HEAD
-=======
         threshold = float(threshold)
->>>>>>> 29048dc4
         result_precision = int(result_precision)
 
         counts, meta = self._load_meta_counts(counts_filename, meta_filename)
