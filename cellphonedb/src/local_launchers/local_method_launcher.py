import os
<<<<<<< HEAD
=======
from typing import Optional
>>>>>>> b6f40f34

import pandas as pd

from cellphonedb.src.app.app_logger import app_logger
from cellphonedb.src.app.cellphonedb_app import output_dir
<<<<<<< HEAD
from cellphonedb.src.core.utils.subsampler import Subsampler
=======
>>>>>>> b6f40f34
from cellphonedb.utils import utils
from cellphonedb.utils.utils import _get_separator


class LocalMethodLauncher(object):
    def __init__(self, cellphonedb_app):

        self.cellphonedb_app = cellphonedb_app

    def __getattribute__(self, name):
        method = object.__getattribute__(self, name)
        if hasattr(method, '__call__'):
            app_logger.info('Launching Method {}'.format(name))

        return method

    def cpdb_statistical_analysis_local_method_launcher(self, meta_filename: str,
                                                        counts_filename: str,
                                                        project_name: str = '',
                                                        iterations: int = 1000,
                                                        threshold: float = 0.1,
                                                        output_path: str = '',
                                                        output_format: Optional[str] = None,
                                                        means_filename: str = 'means',
                                                        pvalues_filename: str = 'pvalues',
                                                        significant_means_filename: str = 'significant_means',
                                                        deconvoluted_filename='deconvoluted',
                                                        debug_seed: int = -1,
                                                        threads: int = -1,
                                                        result_precision: int = 3,
                                                        min_significant_mean: float = 0.05,
                                                        subsampler: Subsampler = None,
                                                        ) -> None:
        output_path = self._set_paths(output_path, project_name)

        debug_seed = int(debug_seed)
        iterations = int(iterations)
        threads = int(threads)
        threshold = float(threshold)
        result_precision = int(result_precision)

        counts, meta = self._load_meta_counts(counts_filename, meta_filename)

        pvalues_simple, means_simple, significant_means_simple, deconvoluted_simple = \
            self.cellphonedb_app.method.cpdb_statistical_analysis_launcher(
                meta,
                counts,
                iterations,
                threshold,
                threads,
                debug_seed,
                result_precision,
                min_significant_mean,
                subsampler
            )

        self.write_to_file(means_simple, means_filename, output_format, output_path)
        self.write_to_file(pvalues_simple, pvalues_filename, output_format, output_path)
        self.write_to_file(significant_means_simple, significant_means_filename, output_format, output_path)
        self.write_to_file(deconvoluted_simple, deconvoluted_filename, output_format, output_path)

    def cpdb_analysis_local_method_launcher(self, meta_filename: str,
                                            counts_filename: str,
                                            project_name: str = '',
                                            threshold: float = 0.1,
                                            output_path: str = '',
<<<<<<< HEAD
                                            means_filename: str = 'means.txt',
                                            significant_means_filename: str = 'significant_means.txt',
                                            deconvoluted_filename='deconvoluted.txt',
                                            result_precision: int = 3,
                                            subsampler: Subsampler = None,
=======
                                            output_format: Optional[str] = None,
                                            means_filename: str = 'means',
                                            significant_means_filename: str = 'significant_means',
                                            deconvoluted_filename='deconvoluted',
                                            result_precision: int = 3
>>>>>>> b6f40f34
                                            ) -> None:
        output_path = self._set_paths(output_path, project_name)

        result_precision = int(result_precision)
        threshold = float(threshold)

        counts, meta = self._load_meta_counts(counts_filename, meta_filename)

        means, significant_means, deconvoluted = \
            self.cellphonedb_app.method.cpdb_method_analysis_launcher(meta,
                                                                      counts,
                                                                      threshold,
                                                                      result_precision,
                                                                      subsampler)

        self.write_to_file(means, means_filename, output_format, output_path)
        self.write_to_file(significant_means, significant_means_filename, output_format, output_path)
        self.write_to_file(deconvoluted, deconvoluted_filename, output_format, output_path)

    @staticmethod
    def write_to_file(df: pd.DataFrame, filename: str, output_format: Optional[str], output_path: str):
        _, file_extension = os.path.splitext(filename)

        if output_format is None:
            if not file_extension:
                default_format = 'txt'
                default_extension = '.{}'.format(default_format)

                separator = _get_separator(default_extension)
                filename = '{}{}'.format(filename, default_extension)
            else:
                separator = _get_separator(file_extension)
        else:
            selected_extension = '.{}'.format(output_format)

            if file_extension != selected_extension:
                separator = _get_separator(selected_extension)
                filename = '{}{}'.format(filename, selected_extension)

                if file_extension:
                    app_logger.warning(
                        'Selected extension missmatches output filename ({}, {}): It will be added => {}'.format(
                            selected_extension, file_extension, filename))
            else:
                separator = _get_separator(selected_extension)

        df.to_csv('{}/{}'.format(output_path, filename), sep=separator, index=False)

    @staticmethod
    def _path_is_empty(path):
        return bool([f for f in os.listdir(path) if not f.startswith('.')])

    @staticmethod
    def _set_paths(output_path, project_name):
        if not output_path:
            output_path = output_dir
        if project_name:
            output_path = os.path.realpath(os.path.expanduser('{}/{}'.format(output_path, project_name)))
        os.makedirs(output_path, exist_ok=True)
        if LocalMethodLauncher._path_is_empty(output_path):
            app_logger.warning(
                'Output directory ({}) exist and is not empty. Result can overwrite old results'.format(output_path))
        return output_path

    @staticmethod
    def _load_meta_counts(counts_filename: str, meta_filename: str) -> (pd.DataFrame, pd.DataFrame):
        """
        :raise ParseMetaException
        """
        meta = utils.read_data_table_from_file(os.path.realpath(meta_filename))
        counts = utils.read_data_table_from_file(os.path.realpath(counts_filename), index_column_first=True)

        return counts, meta<|MERGE_RESOLUTION|>--- conflicted
+++ resolved
@@ -1,17 +1,11 @@
 import os
-<<<<<<< HEAD
-=======
 from typing import Optional
->>>>>>> b6f40f34
 
 import pandas as pd
 
 from cellphonedb.src.app.app_logger import app_logger
 from cellphonedb.src.app.cellphonedb_app import output_dir
-<<<<<<< HEAD
 from cellphonedb.src.core.utils.subsampler import Subsampler
-=======
->>>>>>> b6f40f34
 from cellphonedb.utils import utils
 from cellphonedb.utils.utils import _get_separator
 
@@ -78,19 +72,12 @@
                                             project_name: str = '',
                                             threshold: float = 0.1,
                                             output_path: str = '',
-<<<<<<< HEAD
-                                            means_filename: str = 'means.txt',
-                                            significant_means_filename: str = 'significant_means.txt',
-                                            deconvoluted_filename='deconvoluted.txt',
-                                            result_precision: int = 3,
-                                            subsampler: Subsampler = None,
-=======
                                             output_format: Optional[str] = None,
                                             means_filename: str = 'means',
                                             significant_means_filename: str = 'significant_means',
                                             deconvoluted_filename='deconvoluted',
-                                            result_precision: int = 3
->>>>>>> b6f40f34
+                                            result_precision: int = 3,
+                                            subsampler: Subsampler = None,
                                             ) -> None:
         output_path = self._set_paths(output_path, project_name)
 
