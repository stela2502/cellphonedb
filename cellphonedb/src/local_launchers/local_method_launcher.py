--- conflicted
+++ resolved
@@ -33,11 +33,8 @@
                                                         debug_seed: int = -1,
                                                         threads: int = -1,
                                                         result_precision: int = 3,
-<<<<<<< HEAD
-                                                        subsampler: Subsampler = None
-=======
                                                         min_significant_mean: float = 0.05,
->>>>>>> 71cd6d7d
+                                                        subsampler: Subsampler = None,
                                                         ) -> None:
         output_path = self._set_paths(output_path, project_name)
 
@@ -58,11 +55,8 @@
                 threads,
                 debug_seed,
                 result_precision,
-<<<<<<< HEAD
+                min_significant_mean,
                 subsampler
-=======
-                min_significant_mean,
->>>>>>> 71cd6d7d
             )
 
         means_simple.to_csv('{}/{}'.format(output_path, means_filename), sep='\t', index=False)
