from functools import reduce
from typing import List

import pandas as pd


def call(element: str, interactions: pd.DataFrame, complex_composition: pd.DataFrame) -> pd.DataFrame:
    elements = [name.strip() for name in element.split(',')]
    related_complexes = _find_complex_by_elements(elements, complex_composition)

    elements = elements + related_complexes

    interactions_filtered = pd.DataFrame()

    interactions_filtered = _find_interactions_by_elements(elements, interactions, interactions_filtered)

    if interactions_filtered.empty:
        return interactions_filtered

    interactions_filtered = _build_result(interactions_filtered)

    return interactions_filtered.drop_duplicates()


def _build_result(interactions: pd.DataFrame) -> pd.DataFrame:
    def simple_complex_indicator(interaction: pd.Series, suffix: str) -> str:
        if interaction['is_complex{}'.format(suffix)]:
            return 'complex:{}'.format(interaction['name{}'.format(suffix)])

        return 'simple:{}'.format(interaction['name{}'.format(suffix)])

    interactions['partner_a'] = interactions.apply(
        lambda interaction: simple_complex_indicator(interaction, '_a'), axis=1)
    interactions['partner_b'] = interactions.apply(
        lambda interaction: simple_complex_indicator(interaction, '_b'), axis=1)
    interactions = interactions[
<<<<<<< HEAD
        ['id_cp_interaction', 'partner_a', 'partner_b', 'gene_name_a', 'gene_name_b', 'ensembl_a', 'ensembl_b',
         'annotation_strategy']]
=======
        ['id_cp_interaction', 'partner_a', 'partner_b', 'gene_name_a', 'gene_name_b', 'gene_a', 'gene_b',
         'source']]
>>>>>>> bfa79d0d
    return interactions


def _find_interactions_by_elements(elements: list, interactions: pd.DataFrame,
                                   interactions_filtered: pd.DataFrame) -> pd.DataFrame:
    for element in elements:
        element_interactions = interactions[(interactions['name_a'] == element) |
                                            (interactions['name_b'] == element) |
                                            (interactions['gene_name_a'] == element) |
                                            (interactions['gene_name_b'] == element) |
                                            (interactions['protein_name_a'] == element) |
                                            (interactions['protein_name_b'] == element) |
                                            (interactions['ensembl_a'] == element) |
                                            (interactions['ensembl_b'] == element)].copy()

        interactions_filtered = interactions_filtered.append(element_interactions)

    return interactions_filtered


def _find_complex_by_elements(elements: List[str], complex_composition: pd.DataFrame) -> List[str]:
    all_results = [_find_complex_by_element(element, complex_composition) for element in elements]

    return list(set(reduce((lambda carry, current: carry + current), all_results)))


def _find_complex_by_element(element: str, complex_composition: pd.DataFrame) -> List[str]:
    complexes_filtered = complex_composition[
        (complex_composition['name_protein'] == element) |
        (complex_composition['gene_name_protein'] == element) |
        (complex_composition['protein_name_protein'] == element) |
        (complex_composition['ensembl_protein'] == element)]

    return complexes_filtered['name_complex'].drop_duplicates().tolist()<|MERGE_RESOLUTION|>--- conflicted
+++ resolved
@@ -34,13 +34,8 @@
     interactions['partner_b'] = interactions.apply(
         lambda interaction: simple_complex_indicator(interaction, '_b'), axis=1)
     interactions = interactions[
-<<<<<<< HEAD
-        ['id_cp_interaction', 'partner_a', 'partner_b', 'gene_name_a', 'gene_name_b', 'ensembl_a', 'ensembl_b',
+        ['id_cp_interaction', 'partner_a', 'partner_b', 'gene_name_a', 'gene_name_b', 'gene_a', 'gene_b',
          'annotation_strategy']]
-=======
-        ['id_cp_interaction', 'partner_a', 'partner_b', 'gene_name_a', 'gene_name_b', 'gene_a', 'gene_b',
-         'source']]
->>>>>>> bfa79d0d
     return interactions
 
 
