--- conflicted
+++ resolved
@@ -8,11 +8,8 @@
 def call(meta: pd.DataFrame,
          counts: pd.DataFrame,
          interactions: pd.DataFrame,
-<<<<<<< HEAD
          min_significant_mean: float,
-=======
          separator: str,
->>>>>>> 90517754
          iterations: int = 1000,
          threshold: float = 0.1,
          threads: int = 4,
