--- conflicted
+++ resolved
@@ -16,21 +16,15 @@
          threads: int,
          debug_seed: int,
          result_precision: int,
-<<<<<<< HEAD
          min_significant_mean: float,
-=======
          separator: str
->>>>>>> 90517754
          ) -> (pd.DataFrame, pd.DataFrame, pd.DataFrame, pd.DataFrame, pd.DataFrame):
     pvalues_simple, means_simple, significant_means_simple, mean_pvalue_simple, deconvoluted_simple = \
         cpdb_statistical_analysis_simple_method.call(meta.copy(),
                                                      count.copy(),
                                                      interactions,
-<<<<<<< HEAD
                                                      min_significant_mean,
-=======
                                                      separator,
->>>>>>> 90517754
                                                      iterations,
                                                      threshold,
                                                      threads,
@@ -45,11 +39,8 @@
                                                       genes,
                                                       complex_expanded,
                                                       complex_composition,
-<<<<<<< HEAD
                                                       min_significant_mean,
-=======
                                                       separator,
->>>>>>> 90517754
                                                       iterations,
                                                       threshold,
                                                       threads,
