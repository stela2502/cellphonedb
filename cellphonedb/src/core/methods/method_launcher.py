from datetime import datetime as dt

import pandas as pd

from cellphonedb.src.core.core_logger import core_logger
from cellphonedb.src.core.database import DatabaseManager
from cellphonedb.src.core.exceptions.ThresholdValueException import ThresholdValueException
from cellphonedb.src.core.methods import cpdb_analysis_method, cpdb_statistical_analysis_method
from cellphonedb.src.core.preprocessors import method_preprocessors
from cellphonedb.src.core.utils.subsampler import Subsampler
from cellphonedb.src.exceptions.ParseCountsException import ParseCountsException


class MethodLauncher():
    def __init__(self, database_manager: DatabaseManager, default_threads: int, separator: str = '|'):
        self.database_manager = database_manager
        self.default_threads = default_threads
        self.separator = separator

    def __getattribute__(self, name):
        method = object.__getattribute__(self, name)
        if hasattr(method, '__call__'):
            core_logger.info('Launching Method {}'.format(name))

        return method

    def get_multidatas_from_string(self, string: str) -> pd.DataFrame:
        multidatas = self.database_manager.get_repository('multidata').get_multidatas_from_string(string)
        return multidatas

    def cpdb_statistical_analysis_launcher(self,
                                           raw_meta: pd.DataFrame,
                                           counts: pd.DataFrame,
                                           iterations: int,
                                           threshold: float,
                                           threads: int,
                                           debug_seed: int,
                                           result_precision: int,
<<<<<<< HEAD
                                           subsampler: Subsampler = None,
                                           ) -> (pd.DataFrame, pd.DataFrame, pd.DataFrame, pd.DataFrame, pd.DataFrame):
=======
                                           min_significant_mean: float,
                                           ) -> (pd.DataFrame, pd.DataFrame, pd.DataFrame, pd.DataFrame):
>>>>>>> 71cd6d7d

        if threads < 1:
            core_logger.info('Using Default thread number: %s' % self.default_threads)
            threads = self.default_threads

        if threshold < 0 or threshold > 1:
            raise ThresholdValueException(threshold)

        meta = method_preprocessors.meta_preprocessor(raw_meta)
        counts = self._counts_validations(counts, meta)

        if subsampler is not None:
            counts = subsampler.subsample(counts)
            meta = meta.filter(items=(list(counts)), axis=0)
            # TODO: remove me.
            counts.to_csv('counts_subsampled_{}.txt'.format(dt.now().strftime('%Y_%m_%d_%H_%M_%S')), sep='\t')

        interactions = self.database_manager.get_repository('interaction').get_all_expanded(
            only_cellphonedb_interactor=True)
        genes = self.database_manager.get_repository('gene').get_all_expanded()
        complex_composition = self.database_manager.get_repository('complex').get_all_compositions()
        complex_expanded = self.database_manager.get_repository('complex').get_all_expanded()

        deconvoluted, means, pvalues, significant_means = \
            cpdb_statistical_analysis_method.call(meta,
                                                  counts,
                                                  interactions,
                                                  genes,
                                                  complex_expanded,
                                                  complex_composition,
                                                  iterations,
                                                  threshold,
                                                  threads,
                                                  debug_seed,
                                                  result_precision,
                                                  min_significant_mean,
                                                  self.separator)

        return pvalues, means, significant_means, deconvoluted

    def cpdb_method_analysis_launcher(self,
                                      raw_meta: pd.DataFrame,
                                      counts: pd.DataFrame,
                                      threshold: float,
                                      result_precision: int,
                                      subsampler: Subsampler = None,
                                      ) -> (pd.DataFrame, pd.DataFrame, pd.DataFrame):

        if threshold < 0 or threshold > 1:
            raise ThresholdValueException(threshold)
        meta = method_preprocessors.meta_preprocessor(raw_meta)

        counts = self._counts_validations(counts, meta)

        if subsampler is not None:
            counts = subsampler.subsample(counts)
            meta = meta.filter(items=list(counts), axis=0)
            # TODO: remove me.
            counts.to_csv('counts_subsampled_{}.txt'.format(dt.now().strftime('%Y_%m_%d_%H_%M_%S')), sep='\t')

        interactions = self.database_manager.get_repository('interaction').get_all_expanded(
            only_cellphonedb_interactor=True)
        genes = self.database_manager.get_repository('gene').get_all_expanded()
        complex_composition = self.database_manager.get_repository('complex').get_all_compositions()
        complex_expanded = self.database_manager.get_repository('complex').get_all_expanded()

        means, significant_means, deconvoluted = cpdb_analysis_method.call(
            meta,
            counts,
            interactions,
            genes,
            complex_expanded,
            complex_composition,
            self.separator,
            threshold,
            result_precision)

        return means, significant_means, deconvoluted

    def _counts_validations(self, counts: pd.DataFrame, meta: pd.DataFrame) -> pd.DataFrame:
        if not len(counts.columns):
            raise ParseCountsException('Counts values are not decimal values', 'Incorrect file format')
        try:
            counts = counts.astype(pd.np.float)  # type: pd.DataFrame
        except:
            raise ParseCountsException
        for cell in meta.index.values:
            if cell not in counts.columns.values:
                raise ParseCountsException('Some cells in meta didnt exist in counts columns',
                                           'Maybe incorrect file format')
        return counts<|MERGE_RESOLUTION|>--- conflicted
+++ resolved
@@ -1,5 +1,3 @@
-from datetime import datetime as dt
-
 import pandas as pd
 
 from cellphonedb.src.core.core_logger import core_logger
@@ -36,13 +34,9 @@
                                            threads: int,
                                            debug_seed: int,
                                            result_precision: int,
-<<<<<<< HEAD
+                                           min_significant_mean: float,
                                            subsampler: Subsampler = None,
                                            ) -> (pd.DataFrame, pd.DataFrame, pd.DataFrame, pd.DataFrame, pd.DataFrame):
-=======
-                                           min_significant_mean: float,
-                                           ) -> (pd.DataFrame, pd.DataFrame, pd.DataFrame, pd.DataFrame):
->>>>>>> 71cd6d7d
 
         if threads < 1:
             core_logger.info('Using Default thread number: %s' % self.default_threads)
@@ -57,8 +51,6 @@
         if subsampler is not None:
             counts = subsampler.subsample(counts)
             meta = meta.filter(items=(list(counts)), axis=0)
-            # TODO: remove me.
-            counts.to_csv('counts_subsampled_{}.txt'.format(dt.now().strftime('%Y_%m_%d_%H_%M_%S')), sep='\t')
 
         interactions = self.database_manager.get_repository('interaction').get_all_expanded(
             only_cellphonedb_interactor=True)
@@ -100,8 +92,6 @@
         if subsampler is not None:
             counts = subsampler.subsample(counts)
             meta = meta.filter(items=list(counts), axis=0)
-            # TODO: remove me.
-            counts.to_csv('counts_subsampled_{}.txt'.format(dt.now().strftime('%Y_%m_%d_%H_%M_%S')), sep='\t')
 
         interactions = self.database_manager.get_repository('interaction').get_all_expanded(
             only_cellphonedb_interactor=True)
