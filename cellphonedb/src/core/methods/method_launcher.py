--- conflicted
+++ resolved
@@ -2,10 +2,7 @@
 
 from cellphonedb.src.core.core_logger import core_logger
 from cellphonedb.src.core.database import DatabaseManager
-<<<<<<< HEAD
-=======
 from cellphonedb.src.core.exceptions.ThresholdValueException import ThresholdValueException
->>>>>>> 29048dc4
 from cellphonedb.src.core.methods import cpdb_analysis_method, cpdb_statistical_analysis_method
 
 
@@ -39,12 +36,9 @@
             core_logger.info('Using Default thread number: %s' % self.default_threads)
             threads = self.default_threads
 
-<<<<<<< HEAD
-=======
         if threshold < 0 or threshold > 1:
             raise ThresholdValueException(threshold)
 
->>>>>>> 29048dc4
         interactions = self.database_manager.get_repository('interaction').get_all_expanded(
             only_cellphonedb_interactor=True)
         genes = self.database_manager.get_repository('gene').get_all_expanded()
@@ -72,12 +66,9 @@
                                       threshold: float,
                                       result_precision: int,
                                       ) -> (pd.DataFrame, pd.DataFrame, pd.DataFrame):
-<<<<<<< HEAD
-=======
 
         if threshold < 0 or threshold > 1:
             raise ThresholdValueException(threshold)
->>>>>>> 29048dc4
 
         interactions = self.database_manager.get_repository('interaction').get_all_expanded(
             only_cellphonedb_interactor=True)
