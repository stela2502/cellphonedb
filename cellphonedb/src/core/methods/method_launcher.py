import pandas as pd

from cellphonedb.src.core.core_logger import core_logger
from cellphonedb.src.core.database import DatabaseManager
from cellphonedb.src.core.exceptions.ThresholdValueException import ThresholdValueException
from cellphonedb.src.core.methods import cpdb_analysis_method, cpdb_statistical_analysis_method
from cellphonedb.src.core.preprocessors import method_preprocessors
from cellphonedb.src.exceptions.ParseCountsException import ParseCountsException


class MethodLauncher():
    def __init__(self, database_manager: DatabaseManager, default_threads: int, separator: str = '|'):
        self.database_manager = database_manager
        self.default_threads = default_threads
        self.separator = separator

    def __getattribute__(self, name):
        method = object.__getattribute__(self, name)
        if hasattr(method, '__call__'):
            core_logger.info('Launching Method {}'.format(name))

        return method

    def get_multidatas_from_string(self, string: str) -> pd.DataFrame:
        multidatas = self.database_manager.get_repository('multidata').get_multidatas_from_string(string)
        return multidatas

    def cpdb_statistical_analysis_launcher(self,
                                           raw_meta: pd.DataFrame,
                                           counts: pd.DataFrame,
                                           iterations: int,
                                           threshold: float,
                                           threads: int,
                                           debug_seed: int,
                                           result_precision: int,
                                           min_significant_mean: float,
                                           ) -> (pd.DataFrame, pd.DataFrame, pd.DataFrame, pd.DataFrame, pd.DataFrame):

        if threads < 1:
            core_logger.info('Using Default thread number: %s' % self.default_threads)
            threads = self.default_threads

        if threshold < 0 or threshold > 1:
            raise ThresholdValueException(threshold)

        meta = method_preprocessors.meta_preprocessor(raw_meta)
        counts = self._counts_validations(counts, meta)

        interactions = self.database_manager.get_repository('interaction').get_all_expanded(
            only_cellphonedb_interactor=True)
        genes = self.database_manager.get_repository('gene').get_all_expanded()
        complex_composition = self.database_manager.get_repository('complex').get_all_compositions()
        complex_expanded = self.database_manager.get_repository('complex').get_all_expanded()

        deconvoluted, mean_pvalue, means, pvalues, significant_means = \
            cpdb_statistical_analysis_method.call(meta,
                                                  counts,
                                                  interactions,
                                                  genes,
                                                  complex_expanded,
                                                  complex_composition,
                                                  iterations,
                                                  threshold,
                                                  threads,
                                                  debug_seed,
                                                  result_precision,
<<<<<<< HEAD
                                                  min_significant_mean,
                                                  )
=======
                                                  self.separator)
>>>>>>> 90517754

        return pvalues, means, significant_means, mean_pvalue, deconvoluted

    def cpdb_method_analysis_launcher(self,
                                      raw_meta: pd.DataFrame,
                                      counts: pd.DataFrame,
                                      threshold: float,
                                      result_precision: int,
                                      ) -> (pd.DataFrame, pd.DataFrame, pd.DataFrame):

        if threshold < 0 or threshold > 1:
            raise ThresholdValueException(threshold)
        meta = method_preprocessors.meta_preprocessor(raw_meta)

        counts = self._counts_validations(counts, meta)

        interactions = self.database_manager.get_repository('interaction').get_all_expanded(
            only_cellphonedb_interactor=True)
        genes = self.database_manager.get_repository('gene').get_all_expanded()
        complex_composition = self.database_manager.get_repository('complex').get_all_compositions()
        complex_expanded = self.database_manager.get_repository('complex').get_all_expanded()

        means, significant_means, deconvoluted = cpdb_analysis_method.call(
            meta,
            counts,
            interactions,
            genes,
            complex_expanded,
            complex_composition,
            self.separator,
            threshold,
            result_precision)

        return means, significant_means, deconvoluted

    def _counts_validations(self, counts: pd.DataFrame, meta: pd.DataFrame) -> pd.DataFrame:
        if not len(counts.columns):
            raise ParseCountsException('Counts values are not decimal values', 'Incorrect file format')
        try:
            counts = counts.astype(pd.np.float)  # type: pd.DataFrame
        except:
            raise ParseCountsException
        for cell in meta.index.values:
            if cell not in counts.columns.values:
                raise ParseCountsException('Some cells in meta didnt exist in counts columns',
                                           'Maybe incorrect file format')
        return counts<|MERGE_RESOLUTION|>--- conflicted
+++ resolved
@@ -64,12 +64,8 @@
                                                   threads,
                                                   debug_seed,
                                                   result_precision,
-<<<<<<< HEAD
                                                   min_significant_mean,
-                                                  )
-=======
                                                   self.separator)
->>>>>>> 90517754
 
         return pvalues, means, significant_means, mean_pvalue, deconvoluted
 
