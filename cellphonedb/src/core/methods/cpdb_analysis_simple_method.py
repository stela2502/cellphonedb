--- conflicted
+++ resolved
@@ -12,11 +12,7 @@
          result_precision: int = 3
          ) -> (pd.DataFrame, pd.DataFrame, pd.DataFrame):
     core_logger.info(
-<<<<<<< HEAD
-        '[Non Statistical Method] Threshold:{}'.format(threshold))
-=======
         '[Non Statistical Method] Threshold:{} Precission:{}'.format(threshold, result_precision))
->>>>>>> 29048dc4
 
     interactions_filtered, counts_filtered = prefilters(counts, interactions)
 
