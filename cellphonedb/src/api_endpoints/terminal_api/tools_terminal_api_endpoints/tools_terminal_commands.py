<<<<<<< HEAD
import click
import pandas as pd

from cellphonedb.src.app.cellphonedb_app import output_dir
from cellphonedb.tools.actions import gene_actions
=======
import os
import urllib.parse
from typing import Optional, List

import click
import pandas as pd

from cellphonedb.src.app.app_logger import app_logger
from cellphonedb.src.app.cellphonedb_app import output_dir, data_dir
from cellphonedb.src.core.generators.complex_generator import complex_generator
from cellphonedb.src.core.generators.gene_generator import gene_generator
from cellphonedb.src.core.generators.protein_generator import protein_generator
from cellphonedb.src.local_launchers.local_collector_launcher import LocalCollectorLauncher
>>>>>>> 81d91f31
from cellphonedb.tools.generate_data.filters.non_complex_interactions import only_noncomplex_interactions
from cellphonedb.tools.generate_data.filters.remove_interactions import remove_interactions_in_file
from cellphonedb.tools.generate_data.getters import get_iuphar_guidetopharmacology
from cellphonedb.tools.generate_data.mergers.add_curated import add_curated
from cellphonedb.tools.generate_data.mergers.merge_interactions import merge_iuphar_imex_interactions
from cellphonedb.tools.generate_data.parsers import parse_iuphar_guidetopharmacology
from cellphonedb.tools.generate_data.parsers.parse_interactions_imex import parse_interactions_imex
from cellphonedb.tools import tools_helper
from cellphonedb.utils.utils import _get_separator, write_to_file
from cellphonedb.utils import utils


@click.command()
<<<<<<< HEAD
@click.argument('uniprot_db_filename')
@click.argument('ensembl_db_filename')
@click.argument('proteins_filename')
@click.argument('remove_genes_filename')
@click.argument('hla_genes_filename')
@click.option('--result_filename', default='gene.csv')
@click.option('--result_path', default='')
@click.option('--gene_uniprot_ensembl_merged_result_filename', default='gene_uniprot_ensembl_merged.csv')
@click.option('--add_hla_result_filename', default='gene_hla_added.csv')
def generate_genes(
        uniprot_db_filename: str,
        ensembl_db_filename: str,
        proteins_filename: str,
        remove_genes_filename: str,
        hla_genes_filename: str,
        result_filename: str,
        result_path: str,
        gene_uniprot_ensembl_merged_result_filename: str,
        add_hla_result_filename: str) -> None:
    output_path = utils.set_paths(output_dir, result_path)
=======
@click.option('--user-gene', type=click.File('r'), default=None)
@click.option('--fetch-uniprot', is_flag=True)
@click.option('--fetch-ensembl', is_flag=True)
@click.option('--result-path', type=str, default=None)
@click.option('--log-file', type=str, default='log.txt')
def generate_genes(user_gene: Optional[click.File],
                   fetch_uniprot: bool,
                   fetch_ensembl: bool,
                   result_path: str,
                   log_file: str) -> None:
    output_path = _set_paths(output_dir, result_path)
>>>>>>> 81d91f31

    # TODO: Add logger
    if fetch_ensembl:
        print('fetching remote ensembl data ... ', end='')
        source_url = 'http://www.ensembl.org/biomart/martservice?query={}'
        query = '<?xml version="1.0" encoding="UTF-8"?><!DOCTYPE Query><Query virtualSchemaName = "default" ' \
                'formatter = "CSV" header = "1" uniqueRows = "1" count = "" datasetConfigVersion = "0.6" >' \
                '<Dataset name = "hsapiens_gene_ensembl" interface = "default" >' \
                '<Attribute name = "ensembl_gene_id" />' \
                '<Attribute name = "ensembl_transcript_id" />' \
                '<Attribute name = "external_gene_name" />' \
                '<Attribute name = "hgnc_symbol" />' \
                '<Attribute name = "uniprotswissprot" />' \
                '</Dataset>' \
                '</Query>'

        url = source_url.format(urllib.parse.quote(query))
        ensembl_db: pd.DataFrame = pd.read_csv(url)
        print('done')
    else:
        ensembl_db: pd.DataFrame = utils.read_data_table_from_file(os.path.join(data_dir, 'sources/ensembl.txt'))
        print('read local ensembl file')

    # additional data comes from given file or uniprot remote url
    if fetch_uniprot:
        print('fetching remote uniprot file ... ', end='')
        source_url = 'https://www.uniprot.org/uniprot/?query=*&format=tab&force=true' \
                     '&columns=id,entry%20name,reviewed,protein%20names,genes,organism,length' \
                     '&fil=organism:%22Homo%20sapiens%20(Human)%20[9606]%22%20AND%20reviewed:yes' \
                     '&compress=yes'

        uniprot_db = pd.read_csv(source_url, sep='\t', compression='gzip')
        print('done')
    else:
        uniprot_db: pd.DataFrame = utils.read_data_table_from_file(os.path.join(data_dir, 'sources/uniprot.tab'))
        print('read local uniprot file')

    ensembl_columns = {
        'Gene name': 'gene_name',
        'Gene stable ID': 'ensembl',
        'HGNC symbol': 'hgnc_symbol',
        'UniProtKB/Swiss-Prot ID': 'uniprot'
    }

    uniprot_columns = {
        'Entry': 'uniprot',
        'Gene names': 'gene_names'
    }

    result_columns = [
        'gene_name',
        'uniprot',
        'hgnc_symbol',
        'ensembl'
    ]

    ensembl_db = ensembl_db[list(ensembl_columns.keys())].rename(columns=ensembl_columns)
    uniprot_db = uniprot_db[list(uniprot_columns.keys())].rename(columns=uniprot_columns)
    hla_genes = utils.read_data_table_from_file(os.path.join(data_dir, 'sources/hla_genes.csv'))
    if user_gene:
        separator = _get_separator(os.path.splitext(user_gene.name)[-1])
        user_gene = pd.read_csv(user_gene, sep=separator)

    cpdb_genes = gene_generator(ensembl_db, uniprot_db, hla_genes, user_gene, result_columns)

    cpdb_genes[result_columns].to_csv('{}/{}'.format(output_path, 'gene_input.csv'), index=False)


@click.command()
@click.argument('proteins', default='protein.csv')
@click.argument('genes', default='gene.csv')
@click.argument('complex', default='complex.csv')
@click.option('--user-interactions', type=click.File('r'), default=None)
@click.option('--result-path', type=str, default=None)
def generate_interactions(proteins: str,
                          genes: str,
                          complex: str,
                          user_interactions: Optional[click.File],
                          result_path: str,
                          ) -> None:
    # TODO: Read imex from API
    raw_imex = utils.read_data_table_from_file(os.path.join(data_dir, '../../../tools/data/interactionsMirjana.txt'),
                                               na_values='-')
    proteins = utils.read_data_table_from_file(proteins)
    genes = utils.read_data_table_from_file(genes)
    complexes = utils.read_data_table_from_file(complex)
    interactions_to_remove = utils.read_data_table_from_file(
        os.path.join(data_dir, 'sources/interaction_to_remove.csv'))
    interaction_curated = utils.read_data_table_from_file(os.path.join(data_dir, 'sources/interaction_curated.csv'))

    if user_interactions:
        separator = _get_separator(os.path.splitext(user_interactions.name)[-1])
        user_interactions = pd.read_csv(user_interactions, sep=separator)

    result_columns = [
        'partner_a',
        'partner_b',
        'source',
        'comments_interaction'
    ]

    print('Parsing IMEX file')
    imex_interactions = parse_interactions_imex(raw_imex, proteins, genes)

    imex_interactions.to_csv('TEST_IMEX_OUT.csv', index=False)

    output_path = utils.set_paths(output_dir, result_path)
    download_path = utils.set_paths(output_path, 'downloads')

    print('Getting Iuphar interactions')
    # TODO: Refactorize, extract dowloader
    iuphar_original = get_iuphar_guidetopharmacology.call(
        os.path.join(data_dir, 'sources/interaction_iuphar_guidetopharmacology.csv'),
        download_path,
        default_download_response='no',
    )

    print('Generating iuphar file')
    iuphar_interactions = parse_iuphar_guidetopharmacology.call(iuphar_original, genes, proteins)

    print('Merging iuphar/imex')
    merged_interactions = merge_iuphar_imex_interactions(iuphar_interactions, imex_interactions)

    print('Removing complex interactions')
    no_complex_interactions = only_noncomplex_interactions(merged_interactions, complexes)

    print('Removing selected interactions')
    clean_interactions = remove_interactions_in_file(no_complex_interactions, interactions_to_remove)

    print('Adding curated interaction')
    interactions_with_curated = add_curated(clean_interactions, interaction_curated)

    tools_helper.normalize_interactions(
        interactions_with_curated.append(user_interactions, ignore_index=True, sort=False), 'partner_a',
        'partner_b').drop_duplicates(['partner_a', 'partner_b'], keep='last')

    interactions_with_curated[result_columns].to_csv(
        '{}/interaction_input.csv'.format(output_path), index=False)


@click.command()
@click.option('--user-protein', type=click.File('r'), default=None)
@click.option('--fetch-uniprot', is_flag=True)
@click.option('--result-path', type=str, default=None)
@click.option('--log-file', type=str, default='log.txt')
def generate_proteins(user_protein: Optional[click.File],
                      fetch_uniprot: bool,
                      result_path: str,
                      log_file: str):
    uniprot_columns = {
        'Entry': 'uniprot',
        'Entry name': 'protein_name',
    }

    # additional data comes from given file or uniprot remote url
    if fetch_uniprot:
        source_url = 'https://www.uniprot.org/uniprot/?query=*&format=tab&force=true' \
                     '&columns=id,entry%20name,reviewed,protein%20names,genes,organism,length' \
                     '&fil=organism:%22Homo%20sapiens%20(Human)%20[9606]%22%20AND%20reviewed:yes' \
                     '&compress=yes'

        uniprot_db = pd.read_csv(source_url, sep='\t', compression='gzip')

        print('read remote uniprot file')
    else:
        uniprot_db = pd.read_csv(os.path.join(data_dir, 'sources/uniprot.tab'), sep='\t')
        print('read local uniprot file')

    default_values = {
        'transmembrane': False,
        'peripheral': False,
        'secreted': False,
        'secreted_desc': pd.np.nan,
        'secreted_highlight': False,
        'receptor': False,
        'receptor_desc': pd.np.nan,
        'integrin': False,
        'other': False,
        'other_desc': pd.np.nan,
        'tags': 'To_add',
        'tags_reason': pd.np.nan,
        'tags_description': pd.np.nan,
    }

    default_types = {
        'uniprot': str,
        'protein_name': str,
        'transmembrane': bool,
        'peripheral': bool,
        'secreted': bool,
        'secreted_desc': str,
        'secreted_highlight': bool,
        'receptor': bool,
        'receptor_desc': str,
        'integrin': bool,
        'other': bool,
        'other_desc': str,
        'tags': str,
        'tags_reason': str,
        'tags_description': str,
    }

    result_columns = list(default_types.keys())

    output_path = _set_paths(output_dir, result_path)
    log_path = '{}/{}'.format(output_path, log_file)
    uniprot_db = uniprot_db[list(uniprot_columns.keys())].rename(columns=uniprot_columns)
    curated_proteins: pd.DataFrame = pd.read_csv(os.path.join(data_dir, 'sources/protein_curated.csv'))
    if user_protein:
        separator = _get_separator(os.path.splitext(user_protein.name)[-1])
        user_protein = pd.read_csv(user_protein, sep=separator)

    result = protein_generator(uniprot_db, curated_proteins, user_protein, default_values, default_types,
                               result_columns, log_path)

    result[result_columns].to_csv('{}/{}'.format(output_path, 'protein_input.csv'), index=False)


@click.command()
@click.option('--user-complex', type=click.File('r'), default=None)
@click.option('--result-path', type=str, default=None)
@click.option('--log-file', type=str, default='log.txt')
def generate_complex(user_complex: Optional[click.File], result_path: str, log_file: str):
    output_path = _set_paths(output_dir, result_path)
    log_path = '{}/{}'.format(output_path, log_file)

    curated_complex = pd.read_csv(os.path.join(data_dir, 'sources/complex_curated.csv'))
    if user_complex:
        separator = _get_separator(os.path.splitext(user_complex.name)[-1])
        user_complex = pd.read_csv(user_complex, sep=separator)

    result = complex_generator(curated_complex, user_complex, log_path)

    result.to_csv('{}/{}'.format(output_path, 'complex_input.csv'), index=False)


@click.command()
@click.option('--input-path', type=str, default=data_dir)
@click.option('--result-path', type=str, default='filtered')
def filter_all(input_path, result_path):
    interactions: pd.DataFrame = pd.read_csv(os.path.join(input_path, 'interaction_input.csv'))
    complexes: pd.DataFrame = pd.read_csv(os.path.join(input_path, 'complex_input.csv'))
    proteins: pd.DataFrame = pd.read_csv(os.path.join(input_path, 'protein_input.csv'))
    genes: pd.DataFrame = pd.read_csv(os.path.join(input_path, 'gene_input.csv'))
    output_path = _set_paths(output_dir, result_path)

    interacting_partners = pd.concat([interactions['partner_a'], interactions['partner_b']]).drop_duplicates()

    filtered_complexes = _filter_complexes(complexes, interacting_partners)
    write_to_file(filtered_complexes, 'complex_input.csv', output_path=output_path)

    filtered_proteins, interacting_proteins = _filter_proteins(proteins, filtered_complexes, interacting_partners)
    write_to_file(filtered_proteins, 'protein_input.csv', output_path=output_path)

    filtered_genes = _filter_genes(genes, filtered_proteins['uniprot'])
    write_to_file(filtered_genes, 'gene_input.csv', output_path=output_path)

    rejected_members = interacting_partners[~(interacting_partners.isin(filtered_complexes['complex_name']) |
                                              interacting_partners.isin(filtered_proteins['uniprot']))]

    if len(rejected_members):
        app_logger.warning('There are some proteins or complexes not interacting properly: `{}`'.format(
            ', '.join(rejected_members)))


@click.command()
@click.argument('table')
@click.argument('file', default='')
def collect(table, file):
    getattr(LocalCollectorLauncher(), table)(file)


def _filter_genes(genes: pd.DataFrame, interacting_proteins: pd.Series) -> pd.DataFrame:
    filtered_genes = genes[genes['uniprot'].isin(interacting_proteins)]

    return filtered_genes


def _filter_proteins(proteins: pd.DataFrame,
                     filtered_complexes: pd.DataFrame,
                     interacting_partners: pd.DataFrame) -> (pd.DataFrame, pd.DataFrame):
    interacting_proteins = pd.concat([filtered_complexes[f'uniprot_{i}'] for i in range(1, 5)]).drop_duplicates()

    filtered_proteins = proteins[
        proteins['uniprot'].isin(interacting_partners) | proteins['uniprot'].isin(interacting_proteins)]

    return filtered_proteins, interacting_proteins


def _filter_complexes(complexes: pd.DataFrame, interacting_partners: pd.DataFrame) -> pd.DataFrame:
    filtered_complexes = complexes[complexes['complex_name'].isin(interacting_partners)]

    return filtered_complexes

<<<<<<< HEAD
=======

def _set_paths(output_path, subfolder):
    if not output_path:
        output_path = output_dir

    if subfolder:
        output_path = os.path.realpath(os.path.expanduser('{}/{}'.format(output_path, subfolder)))

    os.makedirs(output_path, exist_ok=True)

    if _path_is_not_empty(output_path):
        app_logger.warning(
            'Output directory ({}) exist and is not empty. Result can overwrite old results'.format(output_path))

    return output_path


def _path_is_not_empty(path):
    return bool([f for f in os.listdir(path) if not f.startswith('.')])
>>>>>>> 81d91f31
<|MERGE_RESOLUTION|>--- conflicted
+++ resolved
@@ -1,10 +1,4 @@
-<<<<<<< HEAD
 import click
-import pandas as pd
-
-from cellphonedb.src.app.cellphonedb_app import output_dir
-from cellphonedb.tools.actions import gene_actions
-=======
 import os
 import urllib.parse
 from typing import Optional, List
@@ -18,7 +12,6 @@
 from cellphonedb.src.core.generators.gene_generator import gene_generator
 from cellphonedb.src.core.generators.protein_generator import protein_generator
 from cellphonedb.src.local_launchers.local_collector_launcher import LocalCollectorLauncher
->>>>>>> 81d91f31
 from cellphonedb.tools.generate_data.filters.non_complex_interactions import only_noncomplex_interactions
 from cellphonedb.tools.generate_data.filters.remove_interactions import remove_interactions_in_file
 from cellphonedb.tools.generate_data.getters import get_iuphar_guidetopharmacology
@@ -32,28 +25,6 @@
 
 
 @click.command()
-<<<<<<< HEAD
-@click.argument('uniprot_db_filename')
-@click.argument('ensembl_db_filename')
-@click.argument('proteins_filename')
-@click.argument('remove_genes_filename')
-@click.argument('hla_genes_filename')
-@click.option('--result_filename', default='gene.csv')
-@click.option('--result_path', default='')
-@click.option('--gene_uniprot_ensembl_merged_result_filename', default='gene_uniprot_ensembl_merged.csv')
-@click.option('--add_hla_result_filename', default='gene_hla_added.csv')
-def generate_genes(
-        uniprot_db_filename: str,
-        ensembl_db_filename: str,
-        proteins_filename: str,
-        remove_genes_filename: str,
-        hla_genes_filename: str,
-        result_filename: str,
-        result_path: str,
-        gene_uniprot_ensembl_merged_result_filename: str,
-        add_hla_result_filename: str) -> None:
-    output_path = utils.set_paths(output_dir, result_path)
-=======
 @click.option('--user-gene', type=click.File('r'), default=None)
 @click.option('--fetch-uniprot', is_flag=True)
 @click.option('--fetch-ensembl', is_flag=True)
@@ -64,8 +35,7 @@
                    fetch_ensembl: bool,
                    result_path: str,
                    log_file: str) -> None:
-    output_path = _set_paths(output_dir, result_path)
->>>>>>> 81d91f31
+    output_path = utils.set_paths(output_dir, result_path)
 
     # TODO: Add logger
     if fetch_ensembl:
@@ -360,8 +330,6 @@
 
     return filtered_complexes
 
-<<<<<<< HEAD
-=======
 
 def _set_paths(output_path, subfolder):
     if not output_path:
@@ -380,5 +348,4 @@
 
 
 def _path_is_not_empty(path):
-    return bool([f for f in os.listdir(path) if not f.startswith('.')])
->>>>>>> 81d91f31
+    return bool([f for f in os.listdir(path) if not f.startswith('.')])